--- conflicted
+++ resolved
@@ -89,21 +89,18 @@
 		Args:  cobra.MinimumNArgs(3),
 		RunE:  cmdValueAttribution,
 	}
-<<<<<<< HEAD
 	notificationCmd = &cobra.Command{
 		Use:   "notification [LOGLEVEL] [message]",
 		Short: "Send a notification to all nodes",
 		Long:  "Send a notification to all nodes. Example: satellite notification INFO 'This is a Info notification'",
-		Args:  cobra.MinimumNArgs(2),
-		RunE:  cmdNotification,
-=======
+		RunE:  cmdNotification
+	}
 	gracefulExitCmd = &cobra.Command{
 		Use:   "graceful-exit [start] [end]",
 		Short: "Generate a graceful exit report",
 		Long:  "Generate a node usage report for a given period to use for payments. Format dates using YYYY-MM-DD",
 		Args:  cobra.MinimumNArgs(2),
 		RunE:  cmdGracefulExit,
->>>>>>> 11f0ea32
 	}
 
 	runCfg   Satellite
@@ -154,11 +151,8 @@
 	process.Bind(setupCmd, &setupCfg, defaults, cfgstruct.ConfDir(confDir), cfgstruct.IdentityDir(identityDir), cfgstruct.SetupMode())
 	process.Bind(qdiagCmd, &qdiagCfg, defaults, cfgstruct.ConfDir(confDir), cfgstruct.IdentityDir(identityDir))
 	process.Bind(nodeUsageCmd, &nodeUsageCfg, defaults, cfgstruct.ConfDir(confDir), cfgstruct.IdentityDir(identityDir))
-<<<<<<< HEAD
 	process.Bind(notificationCmd, &runCfg, defaults, cfgstruct.ConfDir(confDir), cfgstruct.IdentityDir(identityDir))
-=======
 	process.Bind(gracefulExitCmd, &gracefulExitCfg, defaults, cfgstruct.ConfDir(confDir), cfgstruct.IdentityDir(identityDir))
->>>>>>> 11f0ea32
 	process.Bind(partnerAttributionCmd, &partnerAttribtionCfg, defaults, cfgstruct.ConfDir(confDir), cfgstruct.IdentityDir(identityDir))
 }
 
