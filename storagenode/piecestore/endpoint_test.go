// Copyright (C) 2019 Storj Labs, Inc.
// See LICENSE for copying information

package piecestore_test

import (
	"io"
	"strings"
	"sync/atomic"
	"testing"
	"time"

	"github.com/stretchr/testify/assert"
	"github.com/stretchr/testify/require"
	"github.com/zeebo/errs"
	"go.uber.org/zap"
	"go.uber.org/zap/zaptest"
	"golang.org/x/sync/errgroup"

	"storj.io/storj/pkg/pb"
	"storj.io/storj/pkg/pkcrypto"
	"storj.io/storj/pkg/rpc/rpcstatus"
	"storj.io/storj/pkg/signing"
	"storj.io/storj/pkg/storj"
	"storj.io/storj/private/errs2"
	"storj.io/storj/private/memory"
	"storj.io/storj/private/testcontext"
	"storj.io/storj/private/testplanet"
	"storj.io/storj/private/testrand"
	"storj.io/storj/storagenode"
	"storj.io/storj/storagenode/bandwidth"
	"storj.io/storj/uplink/piecestore"
)

func TestUploadAndPartialDownload(t *testing.T) {
	testplanet.Run(t, testplanet.Config{
		SatelliteCount: 1, StorageNodeCount: 6, UplinkCount: 1,
	}, func(t *testing.T, ctx *testcontext.Context, planet *testplanet.Planet) {
		expectedData := testrand.Bytes(100 * memory.KiB)

		err := planet.Uplinks[0].Upload(ctx, planet.Satellites[0], "testbucket", "test/path", expectedData)
		assert.NoError(t, err)

		var totalDownload int64
		for _, tt := range []struct {
			offset, size int64
		}{
			{0, 1510},
			{1513, 1584},
			{13581, 4783},
		} {
			if piecestore.DefaultConfig.InitialStep < tt.size {
				t.Fatal("test expects initial step to be larger than size to download")
			}
			totalDownload += piecestore.DefaultConfig.InitialStep

			download, cleanup, err := planet.Uplinks[0].DownloadStreamRange(ctx, planet.Satellites[0], "testbucket", "test/path", tt.offset, -1)
			require.NoError(t, err)
			defer ctx.Check(cleanup)

			data := make([]byte, tt.size)
			n, err := io.ReadFull(download, data)
			require.NoError(t, err)
			assert.Equal(t, int(tt.size), n)

			assert.Equal(t, expectedData[tt.offset:tt.offset+tt.size], data)

			require.NoError(t, download.Close())
		}

		var totalBandwidthUsage bandwidth.Usage
		for _, storagenode := range planet.StorageNodes {
			usage, err := storagenode.DB.Bandwidth().Summary(ctx, time.Now().Add(-10*time.Hour), time.Now().Add(10*time.Hour))
			require.NoError(t, err)
			totalBandwidthUsage.Add(usage)
		}

		err = planet.Uplinks[0].Delete(ctx, planet.Satellites[0], "testbucket", "test/path")
		require.NoError(t, err)
		_, err = planet.Uplinks[0].Download(ctx, planet.Satellites[0], "testbucket", "test/path")
		require.Error(t, err)

		// check rough limits for the upload and download
		totalUpload := int64(len(expectedData))
		t.Log(totalUpload, totalBandwidthUsage.Put, int64(len(planet.StorageNodes))*totalUpload)
		assert.True(t, totalUpload < totalBandwidthUsage.Put && totalBandwidthUsage.Put < int64(len(planet.StorageNodes))*totalUpload)
		t.Log(totalDownload, totalBandwidthUsage.Get, int64(len(planet.StorageNodes))*totalDownload)
		assert.True(t, totalBandwidthUsage.Get < int64(len(planet.StorageNodes))*totalDownload)
	})
}

func TestUpload(t *testing.T) {
	ctx := testcontext.New(t)
	defer ctx.Cleanup()

	planet, err := testplanet.New(t, 1, 1, 1)
	require.NoError(t, err)
	defer ctx.Check(planet.Shutdown)

	planet.Start(ctx)

	client, err := planet.Uplinks[0].DialPiecestore(ctx, planet.StorageNodes[0])
	require.NoError(t, err)
	defer ctx.Check(client.Close)

	for _, tt := range []struct {
		pieceID       storj.PieceID
		contentLength memory.Size
		action        pb.PieceAction
		err           string
	}{
		{ // should successfully store data
			pieceID:       storj.PieceID{1},
			contentLength: 50 * memory.KiB,
			action:        pb.PieceAction_PUT,
			err:           "",
		},
		{ // should err with piece ID not specified
			pieceID:       storj.PieceID{},
			contentLength: 1 * memory.KiB,
			action:        pb.PieceAction_PUT,
			err:           "missing piece id",
		},
		{ // should err because invalid action
			pieceID:       storj.PieceID{1},
			contentLength: 1 * memory.KiB,
			action:        pb.PieceAction_GET,
			err:           "expected put or put repair action got GET",
		},
	} {
		data := testrand.Bytes(tt.contentLength)
		serialNumber := testrand.SerialNumber()

		orderLimit, piecePrivateKey := GenerateOrderLimit(
			t,
			planet.Satellites[0].ID(),
			planet.StorageNodes[0].ID(),
			tt.pieceID,
			tt.action,
			serialNumber,
			24*time.Hour,
			24*time.Hour,
			int64(len(data)),
		)
		signer := signing.SignerFromFullIdentity(planet.Satellites[0].Identity)
		orderLimit, err = signing.SignOrderLimit(ctx, signer, orderLimit)
		require.NoError(t, err)

		uploader, err := client.Upload(ctx, orderLimit, piecePrivateKey)
		require.NoError(t, err)

		_, err = uploader.Write(data)
		require.NoError(t, err)

		pieceHash, err := uploader.Commit(ctx)
		if tt.err != "" {
			require.Error(t, err)
			require.Contains(t, err.Error(), tt.err)
		} else {
			require.NoError(t, err)

			expectedHash := pkcrypto.SHA256Hash(data)
			assert.Equal(t, expectedHash, pieceHash.Hash)

			signee := signing.SignerFromFullIdentity(planet.StorageNodes[0].Identity)
			require.NoError(t, signing.VerifyPieceHashSignature(ctx, signee, pieceHash))
		}
	}
}

func TestDownload(t *testing.T) {
	ctx := testcontext.New(t)
	defer ctx.Cleanup()

	planet, err := testplanet.New(t, 1, 1, 1)
	require.NoError(t, err)
	defer ctx.Check(planet.Shutdown)

	planet.Start(ctx)

	pieceID := storj.PieceID{1}
	expectedData, _, _ := uploadPiece(t, ctx, pieceID, planet.StorageNodes[0], planet.Uplinks[0], planet.Satellites[0])
	client, err := planet.Uplinks[0].DialPiecestore(ctx, planet.StorageNodes[0])
	require.NoError(t, err)

	for _, tt := range []struct {
		pieceID storj.PieceID
		action  pb.PieceAction
		errs    []string
	}{
		{ // should successfully download data
			pieceID: pieceID,
			action:  pb.PieceAction_GET,
		},
		{ // should err with piece ID not specified
			pieceID: storj.PieceID{},
			action:  pb.PieceAction_GET,
			errs:    []string{"missing piece id"},
		},
		{ // should err with piece ID not specified
			pieceID: storj.PieceID{2},
			action:  pb.PieceAction_GET,
			errs:    []string{"file does not exist", "The system cannot find the path specified"},
		},
<<<<<<< HEAD
		{ // should successfully download data
			pieceID: pieceID,
=======
		{ // should err with invalid action
			pieceID: orderLimit.PieceId,
>>>>>>> 8e1e4cc3
			action:  pb.PieceAction_PUT,
			errs:    []string{"expected get or get repair or audit action got PUT"},
		},
	} {
		serialNumber := testrand.SerialNumber()

		orderLimit, piecePrivateKey := GenerateOrderLimit(
			t,
			planet.Satellites[0].ID(),
			planet.StorageNodes[0].ID(),
			tt.pieceID,
			tt.action,
			serialNumber,
			24*time.Hour,
			24*time.Hour,
			int64(len(expectedData)),
		)
		signer := signing.SignerFromFullIdentity(planet.Satellites[0].Identity)
		orderLimit, err = signing.SignOrderLimit(ctx, signer, orderLimit)
		require.NoError(t, err)

		downloader, err := client.Download(ctx, orderLimit, piecePrivateKey, 0, int64(len(expectedData)))
		require.NoError(t, err)

		buffer := make([]byte, len(expectedData))
		n, err := downloader.Read(buffer)

		if len(tt.errs) > 0 {
		} else {
			require.NoError(t, err)
			require.Equal(t, expectedData, buffer[:n])
		}

		err = downloader.Close()
		if len(tt.errs) > 0 {
			require.Error(t, err)
			require.True(t, strings.Contains(err.Error(), tt.errs[0]) || strings.Contains(err.Error(), tt.errs[1]), err.Error())
		} else {
			require.NoError(t, err)
		}

		// these should only be not-nil if action = pb.PieceAction_GET_REPAIR
		hash, originalLimit := downloader.GetHashAndLimit()
		require.Nil(t, hash)
		require.Nil(t, originalLimit)
	}
}

func TestDownloadGetRepair(t *testing.T) {
	ctx := testcontext.New(t)
	defer ctx.Cleanup()

	planet, err := testplanet.New(t, 1, 1, 1)
	require.NoError(t, err)
	defer ctx.Check(planet.Shutdown)

	planet.Start(ctx)

	pieceID := storj.PieceID{1}
	expectedData, ulOrderLimit, originHash := uploadPiece(
		t, ctx, pieceID, planet.StorageNodes[0], planet.Uplinks[0], planet.Satellites[0],
	)
	client, err := planet.Uplinks[0].DialPiecestore(ctx, planet.StorageNodes[0])
	require.NoError(t, err)

	serialNumber := testrand.SerialNumber()

	dlOrderLimit, piecePrivateKey := GenerateOrderLimit(
		t,
		planet.Satellites[0].ID(),
		planet.StorageNodes[0].ID(),
		storj.PieceID{1},
		pb.PieceAction_GET_REPAIR,
		serialNumber,
		24*time.Hour,
		24*time.Hour,
		int64(len(expectedData)),
	)
	signer := signing.SignerFromFullIdentity(planet.Satellites[0].Identity)
	dlOrderLimit, err = signing.SignOrderLimit(ctx, signer, dlOrderLimit)
	require.NoError(t, err)

	downloader, err := client.Download(ctx, dlOrderLimit, piecePrivateKey, 0, int64(len(expectedData)))
	require.NoError(t, err)

	buffer := make([]byte, len(expectedData))
	n, err := downloader.Read(buffer)

	require.NoError(t, err)
	require.Equal(t, expectedData, buffer[:n])

	err = downloader.Close()
	require.NoError(t, err)

	hash, originLimit := downloader.GetHashAndLimit()
	require.NotNil(t, hash)
	require.Equal(t, originHash.Hash, hash.Hash)
	require.Equal(t, originHash.PieceId, hash.PieceId)

	require.NotNil(t, originLimit)
	require.Equal(t, originLimit.Action, ulOrderLimit.Action)
	require.Equal(t, originLimit.Limit, ulOrderLimit.Limit)
	require.Equal(t, originLimit.PieceId, ulOrderLimit.PieceId)
	require.Equal(t, originLimit.SatelliteId, ulOrderLimit.SatelliteId)
	require.Equal(t, originLimit.SerialNumber, ulOrderLimit.SerialNumber)
	require.Equal(t, originLimit.SatelliteSignature, ulOrderLimit.SatelliteSignature)
	require.Equal(t, originLimit.UplinkPublicKey, ulOrderLimit.UplinkPublicKey)
}

func TestDelete(t *testing.T) {
	ctx := testcontext.New(t)
	defer ctx.Cleanup()

	planet, err := testplanet.New(t, 1, 1, 1)
	require.NoError(t, err)
	defer ctx.Check(planet.Shutdown)

	planet.Start(ctx)

	pieceID := storj.PieceID{1}
	uploadPiece(t, ctx, pieceID, planet.StorageNodes[0], planet.Uplinks[0], planet.Satellites[0])
	client, err := planet.Uplinks[0].DialPiecestore(ctx, planet.StorageNodes[0])
	require.NoError(t, err)

	for _, tt := range []struct {
		pieceID storj.PieceID
		action  pb.PieceAction
		err     string
	}{
		{ // should successfully delete data
			pieceID: pieceID,
			action:  pb.PieceAction_DELETE,
			err:     "",
		},
		{ // should err with piece ID not found
			pieceID: storj.PieceID{99},
			action:  pb.PieceAction_DELETE,
			err:     "", // TODO should this return error
		},
		{ // should err with piece ID not specified
			pieceID: storj.PieceID{},
			action:  pb.PieceAction_DELETE,
			err:     "missing piece id",
		},
		{ // should err due to incorrect action
			pieceID: pieceID,
			action:  pb.PieceAction_GET,
			err:     "expected delete action got GET",
		},
	} {
		serialNumber := testrand.SerialNumber()

		orderLimit, piecePrivateKey := GenerateOrderLimit(
			t,
			planet.Satellites[0].ID(),
			planet.StorageNodes[0].ID(),
			tt.pieceID,
			tt.action,
			serialNumber,
			24*time.Hour,
			24*time.Hour,
			100,
		)
		signer := signing.SignerFromFullIdentity(planet.Satellites[0].Identity)
		orderLimit, err = signing.SignOrderLimit(ctx, signer, orderLimit)
		require.NoError(t, err)

		err := client.Delete(ctx, orderLimit, piecePrivateKey)
		if tt.err != "" {
			require.Error(t, err)
			require.Contains(t, err.Error(), tt.err)
		} else {
			require.NoError(t, err)
		}
	}
}

func TestDeletePiece(t *testing.T) {
	ctx := testcontext.New(t)
	defer ctx.Cleanup()

	planet, err := testplanet.New(t, 1, 1, 1)
	require.NoError(t, err)
	defer ctx.Check(planet.Shutdown)

	planet.Start(ctx)

	var (
		planetSat = planet.Satellites[0]
		planetSN  = planet.StorageNodes[0]
	)

	var client *piecestore.Client
	{
		dossier, err := planetSat.Overlay.DB.Get(ctx.Context, planetSN.ID())
		require.NoError(t, err)

		client, err = piecestore.Dial(
			ctx.Context, planetSat.Dialer, &dossier.Node, zaptest.NewLogger(t), piecestore.Config{},
		)
		require.NoError(t, err)
	}

	t.Run("Ok", func(t *testing.T) {
		pieceID := storj.PieceID{1}
		data, _, _ := uploadPiece(t, ctx, pieceID, planetSN, planet.Uplinks[0], planetSat)
		require.NoError(t, err)

		err := client.DeletePiece(ctx.Context, pieceID)
		require.NoError(t, err)

		_, err = downloadPiece(t, ctx, pieceID, int64(len(data)), planetSN, planet.Uplinks[0], planetSat)
		require.Error(t, err)

		require.Condition(t, func() bool {
			return strings.Contains(err.Error(), "file does not exist") ||
				strings.Contains(err.Error(), "The system cannot find the path specified")
		}, "unexpected error message")
	})

	t.Run("error: Not found", func(t *testing.T) {
		err := client.DeletePiece(ctx.Context, storj.PieceID{2})
		require.Error(t, err)
		require.Equal(t, rpcstatus.NotFound, rpcstatus.Code(err))
	})

	t.Run("error: permission denied", func(t *testing.T) {
		client, err := planet.Uplinks[0].DialPiecestore(ctx, planetSN)
		require.NoError(t, err)

		err = client.DeletePiece(ctx.Context, storj.PieceID{})
		require.Error(t, err)
		require.Equal(t, rpcstatus.PermissionDenied, rpcstatus.Code(err))
	})
}

func TestTooManyRequests(t *testing.T) {
	t.Skip("flaky, because of EOF issues")

	ctx := testcontext.New(t)
	defer ctx.Cleanup()

	const uplinkCount = 6
	const maxConcurrent = 3
	const expectedFailures = uplinkCount - maxConcurrent

	log := zaptest.NewLogger(t)

	planet, err := testplanet.NewCustom(log, testplanet.Config{
		SatelliteCount: 1, StorageNodeCount: 1, UplinkCount: uplinkCount,
		Reconfigure: testplanet.Reconfigure{
			StorageNode: func(index int, config *storagenode.Config) {
				config.Storage2.MaxConcurrentRequests = maxConcurrent
			},
		},
	})
	require.NoError(t, err)
	defer ctx.Check(planet.Shutdown)

	planet.Start(ctx)

	doneWaiting := make(chan struct{})
	failedCount := int64(expectedFailures)

	uploads, _ := errgroup.WithContext(ctx)
	defer ctx.Check(uploads.Wait)

	for i, uplink := range planet.Uplinks {
		i, uplink := i, uplink
		uploads.Go(func() (err error) {
			storageNode := planet.StorageNodes[0].Local()
			config := piecestore.DefaultConfig
			config.UploadBufferSize = 0 // disable buffering so we can detect write error early

			client, err := piecestore.Dial(ctx, uplink.Dialer, &storageNode.Node, uplink.Log, config)
			if err != nil {
				return err
			}
			defer func() {
				if cerr := client.Close(); cerr != nil {
					uplink.Log.Error("close failed", zap.Error(cerr))
					err = errs.Combine(err, cerr)
				}
			}()

			pieceID := storj.PieceID{byte(i + 1)}
			serialNumber := testrand.SerialNumber()

			orderLimit, piecePrivateKey := GenerateOrderLimit(
				t,
				planet.Satellites[0].ID(),
				planet.StorageNodes[0].ID(),
				pieceID,
				pb.PieceAction_PUT,
				serialNumber,
				24*time.Hour,
				24*time.Hour,
				int64(10000),
			)

			satelliteSigner := signing.SignerFromFullIdentity(planet.Satellites[0].Identity)
			orderLimit, err = signing.SignOrderLimit(ctx, satelliteSigner, orderLimit)
			if err != nil {
				return err
			}

			upload, err := client.Upload(ctx, orderLimit, piecePrivateKey)
			if err != nil {
				if errs2.IsRPC(err, rpcstatus.Unavailable) {
					if atomic.AddInt64(&failedCount, -1) == 0 {
						close(doneWaiting)
					}
					return nil
				}
				uplink.Log.Error("upload failed", zap.Stringer("Piece ID", pieceID), zap.Error(err))
				return err
			}

			_, err = upload.Write(make([]byte, orderLimit.Limit))
			if err != nil {
				if errs2.IsRPC(err, rpcstatus.Unavailable) {
					if atomic.AddInt64(&failedCount, -1) == 0 {
						close(doneWaiting)
					}
					return nil
				}
				uplink.Log.Error("write failed", zap.Stringer("Piece ID", pieceID), zap.Error(err))
				return err
			}

			_, err = upload.Commit(ctx)
			if err != nil {
				if errs2.IsRPC(err, rpcstatus.Unavailable) {
					if atomic.AddInt64(&failedCount, -1) == 0 {
						close(doneWaiting)
					}
					return nil
				}
				uplink.Log.Error("commit failed", zap.Stringer("Piece ID", pieceID), zap.Error(err))
				return err
			}

			return nil
		})
	}
}

func GenerateOrderLimit(t *testing.T, satellite storj.NodeID, storageNode storj.NodeID, pieceID storj.PieceID, action pb.PieceAction, serialNumber storj.SerialNumber, pieceExpiration, orderExpiration time.Duration, limit int64) (*pb.OrderLimit, storj.PiecePrivateKey) {
	piecePublicKey, piecePrivateKey, err := storj.NewPieceKey()
	require.NoError(t, err)

	now := time.Now()
	return &pb.OrderLimit{
		SatelliteId:     satellite,
		UplinkPublicKey: piecePublicKey,
		StorageNodeId:   storageNode,
		PieceId:         pieceID,
		Action:          action,
		SerialNumber:    serialNumber,
		OrderCreation:   time.Now(),
		OrderExpiration: now.Add(orderExpiration),
		PieceExpiration: now.Add(pieceExpiration),
		Limit:           limit,
	}, piecePrivateKey
}

// uploadPiece uploads piece to storageNode.
func uploadPiece(
	t *testing.T, ctx *testcontext.Context, piece storj.PieceID, storageNode *storagenode.Peer,
	uplink *testplanet.Uplink, satellite *testplanet.SatelliteSystem,
) (uploadedData []byte, _ *pb.OrderLimit, _ *pb.PieceHash) {
	t.Helper()

	client, err := uplink.DialPiecestore(ctx, storageNode)
	require.NoError(t, err)
	defer ctx.Check(client.Close)

	serialNumber := testrand.SerialNumber()
	uploadedData = testrand.Bytes(10 * memory.KiB)

	orderLimit, piecePrivateKey := GenerateOrderLimit(
		t,
		satellite.ID(),
		storageNode.ID(),
		piece,
		pb.PieceAction_PUT,
		serialNumber,
		24*time.Hour,
		24*time.Hour,
		int64(len(uploadedData)),
	)
	signer := signing.SignerFromFullIdentity(satellite.Identity)
	orderLimit, err = signing.SignOrderLimit(ctx, signer, orderLimit)
	require.NoError(t, err)

	uploader, err := client.Upload(ctx, orderLimit, piecePrivateKey)
	require.NoError(t, err)

	_, err = uploader.Write(uploadedData)
	require.NoError(t, err)

	hash, err := uploader.Commit(ctx)
	require.NoError(t, err)

	return uploadedData, orderLimit, hash
}

// downloadPiece downlodads piece from storageNode.
func downloadPiece(
	t *testing.T, ctx *testcontext.Context, piece storj.PieceID, limit int64,
	storageNode *storagenode.Peer, uplink *testplanet.Uplink, satellite *testplanet.SatelliteSystem,
) (pieceData []byte, err error) {
	t.Helper()

	serialNumber := testrand.SerialNumber()
	orderLimit, piecePrivateKey := GenerateOrderLimit(
		t,
		satellite.ID(),
		storageNode.ID(),
		piece,
		pb.PieceAction_GET,
		serialNumber,
		24*time.Hour,
		24*time.Hour,
		limit,
	)
	signer := signing.SignerFromFullIdentity(satellite.Identity)
	orderLimit, err = signing.SignOrderLimit(ctx.Context, signer, orderLimit)
	require.NoError(t, err)

	client, err := uplink.DialPiecestore(ctx, storageNode)
	require.NoError(t, err)

	downloader, err := client.Download(ctx.Context, orderLimit, piecePrivateKey, 0, limit)
	require.NoError(t, err)
	defer func() {
		if err != nil {
			// Ignore err in Close if an error happened in Download because it's also
			// returned by Close.
			_ = downloader.Close()
			return
		}

		err = downloader.Close()
	}()

	buffer := make([]byte, limit)
	n, err := downloader.Read(buffer)
	return buffer[:n], err
}<|MERGE_RESOLUTION|>--- conflicted
+++ resolved
@@ -202,13 +202,8 @@
 			action:  pb.PieceAction_GET,
 			errs:    []string{"file does not exist", "The system cannot find the path specified"},
 		},
-<<<<<<< HEAD
-		{ // should successfully download data
+		{ // should err with invalid action
 			pieceID: pieceID,
-=======
-		{ // should err with invalid action
-			pieceID: orderLimit.PieceId,
->>>>>>> 8e1e4cc3
 			action:  pb.PieceAction_PUT,
 			errs:    []string{"expected get or get repair or audit action got PUT"},
 		},
