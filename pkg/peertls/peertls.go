// Copyright (C) 2019 Storj Labs, Inc.
// See LICENSE for copying information.

package peertls // import "storj.io/storj/pkg/peertls"

import (
	"bytes"
	"crypto"
	"crypto/ecdsa"
	"crypto/rand"
	"crypto/tls"
	"crypto/x509"
	"io"

	"github.com/zeebo/errs"

	"storj.io/storj/pkg/pkcrypto"
)

const (
	// LeafIndex is the index of the leaf certificate in a cert chain (0)
	LeafIndex = iota
	// CAIndex is the index of the CA certificate in a cert chain (1)
	CAIndex
)

var (
	// ErrNotExist is used when a file or directory doesn't exist.
	ErrNotExist = errs.Class("file or directory not found error")
	// ErrGenerate is used when an error occurred during cert/key generation.
	ErrGenerate = errs.Class("tls generation error")
	// ErrTLSTemplate is used when an error occurs during tls template generation.
	ErrTLSTemplate = errs.Class("tls template error")
	// ErrVerifyPeerCert is used when an error occurs during `VerifyPeerCertificate`.
	ErrVerifyPeerCert = errs.Class("tls peer certificate verification error")
	// ErrVerifyCertificateChain is used when a certificate chain can't be verified from leaf to root
	// (i.e.: each cert in the chain should be signed by the preceding cert and the root should be self-signed).
	ErrVerifyCertificateChain = errs.Class("certificate chain signature verification failed")
	// ErrVerifyCAWhitelist is used when a signature wasn't produced by any CA in the whitelist.
	ErrVerifyCAWhitelist = errs.Class("not signed by any CA in the whitelist")
)

// PeerCertVerificationFunc is the signature for a `*tls.Config{}`'s
// `VerifyPeerCertificate` function.
type PeerCertVerificationFunc func([][]byte, [][]*x509.Certificate) error

// VerifyPeerFunc combines multiple `*tls.Config#VerifyPeerCertificate`
// functions and adds certificate parsing.
func VerifyPeerFunc(next ...PeerCertVerificationFunc) PeerCertVerificationFunc {
	return func(chain [][]byte, _ [][]*x509.Certificate) error {
		c, err := pkcrypto.CertsFromDER(chain)
		if err != nil {
			return NewNonTemporaryError(ErrVerifyPeerCert.Wrap(err))
		}

		for _, n := range next {
			if n != nil {
				if err := n(chain, [][]*x509.Certificate{c}); err != nil {
					return NewNonTemporaryError(ErrVerifyPeerCert.Wrap(err))
				}
			}
		}
		return nil
	}
}

// VerifyPeerCertChains verifies that the first certificate chain contains certificates
// which are signed by their respective parents, ending with a self-signed root.
func VerifyPeerCertChains(_ [][]byte, parsedChains [][]*x509.Certificate) error {
	return verifyChainSignatures(parsedChains[0])
}

// VerifyCAWhitelist verifies that the peer identity's CA was signed by any one
// of the (certificate authority) certificates in the provided whitelist.
func VerifyCAWhitelist(cas []*x509.Certificate) PeerCertVerificationFunc {
	if cas == nil {
		return nil
	}
	return func(_ [][]byte, parsedChains [][]*x509.Certificate) error {
		for _, ca := range cas {
			err := verifyCertSignature(ca, parsedChains[0][CAIndex])
			if err == nil {
				return nil
			}
		}
		return ErrVerifyCAWhitelist.New("CA cert")
	}
}

// TLSCert creates a tls.Certificate from chains, key and leaf.
func TLSCert(chain [][]byte, leaf *x509.Certificate, key crypto.PrivateKey) (*tls.Certificate, error) {
	var err error
	if leaf == nil {
		leaf, err = pkcrypto.CertFromDER(chain[0])
		if err != nil {
			return nil, err
		}
	}

	return &tls.Certificate{
		Leaf:        leaf,
		Certificate: chain,
		PrivateKey:  key,
	}, nil
}

// WriteChain writes the certificate chain (leaf-first) and extensions to the writer, PEM-encoded.
func WriteChain(w io.Writer, chain ...*x509.Certificate) error {
	if len(chain) < 1 {
		return errs.New("expected at least one certificate for writing")
	}

	var extErrs errs.Group
	for _, c := range chain {
		if err := pkcrypto.WriteCertPEM(w, c); err != nil {
			return errs.Wrap(err)
		}
	}
	return extErrs.Err()
}

// ChainBytes returns bytes of the certificate chain (leaf-first) to the writer, PEM-encoded.
func ChainBytes(chain ...*x509.Certificate) ([]byte, error) {
	var data bytes.Buffer
	err := WriteChain(&data, chain...)
	return data.Bytes(), err
}

<<<<<<< HEAD
// CreateSelfSignedCertificate creates a new self-signed X.509v3 certificate
// using fields from the given template.
func CreateSelfSignedCertificate(key crypto.PrivateKey, template *x509.Certificate) (*x509.Certificate, error) {
	return CreateCertificate(pkcrypto.PublicKeyFromPrivate(key), key, template, template)
}

// CreateCertificate creates a new X.509v3 certificate based on a template.
// The new certificate:
//
//  * will have the public key given as 'signee'
//  * will be signed by 'signer' (which should be the private key of 'issuer')
//  * will be issued by 'issuer'
//  * will have metadata fields copied from 'template'
//
// Returns the new Certificate object.
func CreateCertificate(signee crypto.PublicKey, signer crypto.PrivateKey, template, issuer *x509.Certificate) (*x509.Certificate, error) {
	if _, ok := signer.(crypto.Signer); !ok {
		// x509.CreateCertificate will panic in this case, so check here and make debugging easier
		return nil, errs.New("can't sign certificate with signer key of type %T", signer)
	}
	cb, err := x509.CreateCertificate(
		rand.Reader,
		template,
		issuer,
		signee,
		signer,
=======
// NewSelfSignedCert returns a new x509 self-signed certificate using the provided // template and key,
func NewSelfSignedCert(key crypto.PrivateKey, template *x509.Certificate) (*x509.Certificate, error) {
	return NewCert(pkcrypto.PublicKeyFromPrivate(key), key, template, template)
}

// NewCert returns a new x509 certificate using the provided templates and key,
// signed by the parent cert if provided; otherwise, self-signed.
func NewCert(publicKey crypto.PublicKey, parentKey crypto.PrivateKey, template, parent *x509.Certificate) (*x509.Certificate, error) {
	if parent == nil {
		parent = template
	}

	publicECKey, ok := publicKey.(*ecdsa.PublicKey)
	if !ok {
		return nil, errs.New("unsupported public key type %T", publicKey)
	}

	cb, err := x509.CreateCertificate(
		rand.Reader,
		template,
		parent,
		publicECKey,
		parentKey,
>>>>>>> 2cf86703
	)
	if err != nil {
		return nil, errs.Wrap(err)
	}
	return pkcrypto.CertFromDER(cb)
}<|MERGE_RESOLUTION|>--- conflicted
+++ resolved
@@ -6,7 +6,6 @@
 import (
 	"bytes"
 	"crypto"
-	"crypto/ecdsa"
 	"crypto/rand"
 	"crypto/tls"
 	"crypto/x509"
@@ -126,7 +125,6 @@
 	return data.Bytes(), err
 }
 
-<<<<<<< HEAD
 // CreateSelfSignedCertificate creates a new self-signed X.509v3 certificate
 // using fields from the given template.
 func CreateSelfSignedCertificate(key crypto.PrivateKey, template *x509.Certificate) (*x509.Certificate, error) {
@@ -153,31 +151,6 @@
 		issuer,
 		signee,
 		signer,
-=======
-// NewSelfSignedCert returns a new x509 self-signed certificate using the provided // template and key,
-func NewSelfSignedCert(key crypto.PrivateKey, template *x509.Certificate) (*x509.Certificate, error) {
-	return NewCert(pkcrypto.PublicKeyFromPrivate(key), key, template, template)
-}
-
-// NewCert returns a new x509 certificate using the provided templates and key,
-// signed by the parent cert if provided; otherwise, self-signed.
-func NewCert(publicKey crypto.PublicKey, parentKey crypto.PrivateKey, template, parent *x509.Certificate) (*x509.Certificate, error) {
-	if parent == nil {
-		parent = template
-	}
-
-	publicECKey, ok := publicKey.(*ecdsa.PublicKey)
-	if !ok {
-		return nil, errs.New("unsupported public key type %T", publicKey)
-	}
-
-	cb, err := x509.CreateCertificate(
-		rand.Reader,
-		template,
-		parent,
-		publicECKey,
-		parentKey,
->>>>>>> 2cf86703
 	)
 	if err != nil {
 		return nil, errs.Wrap(err)
